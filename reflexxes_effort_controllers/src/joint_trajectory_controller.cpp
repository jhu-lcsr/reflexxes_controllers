--- conflicted
+++ resolved
@@ -252,6 +252,7 @@
     initial_point.time_from_start = ros::Duration(1.0);
     initial_command.points.push_back(initial_point);
     trajectory_command_buffer_.initRT(initial_command);
+    pid_controller_.reset();
     new_reference_ = true;
   }
 
@@ -422,19 +423,11 @@
           state_pub->msg_.command = commanded_effort;
 
           double dummy;
-<<<<<<< HEAD
-          pids_[i].getGains(
+          pids_[i]->getGains(
               state_pub->msg_.p,
               state_pub->msg_.i,
               state_pub->msg_.d,
               state_pub->msg_.i_clamp,
-=======
-          pids_[i]->getGains(
-              controller_state_publisher_->msg_.p,
-              controller_state_publisher_->msg_.i,
-              controller_state_publisher_->msg_.d,
-              controller_state_publisher_->msg_.i_clamp,
->>>>>>> af4cabba
               dummy);
           state_pub->unlockAndPublish();
         }
